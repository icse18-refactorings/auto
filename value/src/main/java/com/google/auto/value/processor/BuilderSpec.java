/*
 * Copyright (C) 2014 Google, Inc.
 *
 * Licensed under the Apache License, Version 2.0 (the "License");
 * you may not use this file except in compliance with the License.
 * You may obtain a copy of the License at
 *
 * http://www.apache.org/licenses/LICENSE-2.0
 *
 * Unless required by applicable law or agreed to in writing, software
 * distributed under the License is distributed on an "AS IS" BASIS,
 * WITHOUT WARRANTIES OR CONDITIONS OF ANY KIND, either express or implied.
 * See the License for the specific language governing permissions and
 * limitations under the License.
 */
package com.google.auto.value.processor;

import static com.google.auto.common.MoreElements.getLocalAndInheritedMethods;
import static com.google.common.base.Preconditions.checkState;

import com.google.auto.common.MoreElements;
import com.google.auto.common.MoreTypes;
import com.google.auto.value.AutoValue;
import com.google.auto.value.processor.AutoValueProcessor.Property;
import com.google.common.base.Optional;
import com.google.common.collect.FluentIterable;
import com.google.common.collect.ImmutableBiMap;
import com.google.common.collect.ImmutableList;
import com.google.common.collect.ImmutableMap;
import com.google.common.collect.ImmutableMultimap;
import com.google.common.collect.ImmutableSet;
import com.google.common.collect.Iterables;
import com.google.common.collect.Sets;

import java.util.Map;
import java.util.Set;

import javax.annotation.processing.ProcessingEnvironment;
import javax.lang.model.element.Element;
import javax.lang.model.element.ElementKind;
import javax.lang.model.element.ExecutableElement;
import javax.lang.model.element.Modifier;
import javax.lang.model.element.TypeElement;
import javax.lang.model.element.TypeParameterElement;
import javax.lang.model.element.VariableElement;
import javax.lang.model.type.DeclaredType;
import javax.lang.model.type.TypeKind;
import javax.lang.model.type.TypeMirror;
import javax.lang.model.util.ElementFilter;
import javax.lang.model.util.Types;

/**
 * Support for AutoValue builders.
 *
 * @author Éamonn McManus
 */
class BuilderSpec {
  private final TypeElement autoValueClass;
  private final ProcessingEnvironment processingEnv;
  private final ErrorReporter errorReporter;

  BuilderSpec(
      TypeElement autoValueClass,
      ProcessingEnvironment processingEnv,
      ErrorReporter errorReporter) {
    this.autoValueClass = autoValueClass;
    this.processingEnv = processingEnv;
    this.errorReporter = errorReporter;
  }

  private static final Set<ElementKind> CLASS_OR_INTERFACE =
      Sets.immutableEnumSet(ElementKind.CLASS, ElementKind.INTERFACE);

  /**
   * Determines if the {@code @AutoValue} class for this instance has a correct nested
   * {@code @AutoValue.Builder} class or interface and return a representation of it in an
   * {@code Optional} if so.
   */
  Optional<Builder> getBuilder() {
    Optional<TypeElement> builderTypeElement = Optional.absent();
    for (TypeElement containedClass : ElementFilter.typesIn(autoValueClass.getEnclosedElements())) {
      if (MoreElements.isAnnotationPresent(containedClass, AutoValue.Builder.class)) {
        if (!CLASS_OR_INTERFACE.contains(containedClass.getKind())) {
          errorReporter.reportError(
              "@AutoValue.Builder can only apply to a class or an interface", containedClass);
        } else if (builderTypeElement.isPresent()) {
          errorReporter.reportError(
              autoValueClass + " already has a Builder: " + builderTypeElement.get(),
              containedClass);
        } else {
          builderTypeElement = Optional.of(containedClass);
        }
      }
    }

    if (builderTypeElement.isPresent()) {
      return builderFrom(builderTypeElement.get());
    } else {
      return Optional.absent();
    }
  }

  /**
   * Representation of an {@code AutoValue.Builder} class or interface.
   */
  class Builder {
    private final TypeElement builderTypeElement;

    Builder(TypeElement builderTypeElement) {
      this.builderTypeElement = builderTypeElement;
    }

    /**
     * Finds any methods in the set that return the builder type. If the builder has type parameters
     * {@code <A, B>}, then the return type of the method must be {@code Builder<A, B>} with
     * the same parameter names. We enforce elsewhere that the names and bounds of the builder
     * parameters must be the same as those of the @AutoValue class. Here's a correct example:
     * <pre>
     * {@code @AutoValue abstract class Foo<A extends Number, B> {
     *   abstract int someProperty();
     *
     *   abstract Builder<A, B> toBuilder();
     *
     *   interface Builder<A extends Number, B> {...}
     * }}
     * </pre>
     *
     * <p>We currently impose that there cannot be more than one such method.</p>
     */
    ImmutableSet<ExecutableElement> toBuilderMethods(
        Types typeUtils, Set<ExecutableElement> abstractMethods) {

      ImmutableList<String> builderTypeParamNames =
          FluentIterable.from(builderTypeElement.getTypeParameters())
              .transform(SimpleNameFunction.INSTANCE)
              .toList();

      ImmutableSet.Builder<ExecutableElement> methods = ImmutableSet.builder();
      for (ExecutableElement method : abstractMethods) {
        if (builderTypeElement.equals(typeUtils.asElement(method.getReturnType()))) {
          methods.add(method);
          DeclaredType returnType = MoreTypes.asDeclared(method.getReturnType());
          ImmutableList.Builder<String> typeArguments = ImmutableList.builder();
          for (TypeMirror typeArgument : returnType.getTypeArguments()) {
            if (typeArgument.getKind().equals(TypeKind.TYPEVAR)) {
              typeArguments.add(typeUtils.asElement(typeArgument).getSimpleName().toString());
            }
          }
          if (!builderTypeParamNames.equals(typeArguments.build())) {
            errorReporter.reportError(
                "Builder converter method should return "
                    + builderTypeElement
                    + TypeSimplifier.actualTypeParametersString(builderTypeElement),
                method);
          }
        }
      }
      ImmutableSet<ExecutableElement> builderMethods = methods.build();
      if (builderMethods.size() > 1) {
        errorReporter.reportError(
            "There can be at most one builder converter method", builderMethods.iterator().next());
      }
      return builderMethods;
    }

    Set<TypeMirror> referencedTypes() {
      Set<TypeMirror> types = new TypeMirrorSet();
      for (ExecutableElement method :
          ElementFilter.methodsIn(builderTypeElement.getEnclosedElements())) {
        types.add(method.getReturnType());
        for (VariableElement parameter : method.getParameters()) {
          types.add(parameter.asType());
        }
      }
      return types;
    }

    void defineVars(
        AutoValueTemplateVars vars,
        TypeSimplifier typeSimplifier,
        ImmutableBiMap<ExecutableElement, String> getterToPropertyName) {
      Iterable<ExecutableElement> builderMethods = abstractMethods(builderTypeElement);
      Optional<BuilderMethodClassifier> optionalClassifier = BuilderMethodClassifier.classify(
          builderMethods,
          errorReporter,
          processingEnv,
          autoValueClass,
          builderTypeElement,
          getterToPropertyName);
      if (!optionalClassifier.isPresent()) {
        return;
      }
      BuilderMethodClassifier classifier = optionalClassifier.get();
      Set<ExecutableElement> buildMethods = classifier.buildMethods();
      if (buildMethods.size() != 1) {
        Set<? extends Element> errorElements = buildMethods.isEmpty()
            ? ImmutableSet.of(builderTypeElement)
            : buildMethods;
        for (Element buildMethod : errorElements) {
          errorReporter.reportError(
              "Builder must have a single no-argument method returning "
                  + autoValueClass + typeParamsString(),
              buildMethod);
        }
        return;
      }
      ExecutableElement buildMethod = Iterables.getOnlyElement(buildMethods);
      vars.builderIsInterface = builderTypeElement.getKind() == ElementKind.INTERFACE;
      vars.builderTypeName = TypeSimplifier.classNameOf(builderTypeElement);
      vars.builderFormalTypes = typeSimplifier.formalTypeParametersString(builderTypeElement);
      vars.builderActualTypes = TypeSimplifier.actualTypeParametersString(builderTypeElement);
      vars.buildMethodName = buildMethod.getSimpleName().toString();
      vars.propertiesWithBuilderGetters = classifier.propertiesWithBuilderGetters();

      ImmutableMultimap.Builder<String, PropertySetter> setterBuilder = ImmutableMultimap.builder();
      for (Map.Entry<String, ExecutableElement> entry :
          classifier.propertyNameToSetters().entries()) {
        String property = entry.getKey();
        ExecutableElement setter = entry.getValue();
        TypeMirror propertyType = getterToPropertyName.inverse().get(property).getReturnType();
        setterBuilder.put(property, new PropertySetter(setter, propertyType, typeSimplifier));
      }
      vars.builderSetters = setterBuilder.build();

      vars.builderPropertyBuilders =
          makeBuilderPropertyBuilderMap(classifier, typeSimplifier, getterToPropertyName);

      Set<Property> required = Sets.newLinkedHashSet(vars.props);
      for (Property property : vars.props) {
        if (property.isNullable() || vars.builderPropertyBuilders.containsKey(property.getName())) {
          required.remove(property);
        }
      }
      vars.builderRequiredProperties = ImmutableSet.copyOf(required);
    }

    private ImmutableMap<String, PropertyBuilder> makeBuilderPropertyBuilderMap(
        BuilderMethodClassifier classifier,
        TypeSimplifier typeSimplifier,
        ImmutableBiMap<ExecutableElement, String> getterToPropertyName) {
      ImmutableMap.Builder<String, PropertyBuilder> map = ImmutableMap.builder();
      for (Map.Entry<String, ExecutableElement> entry :
          classifier.propertyNameToPropertyBuilder().entrySet()) {
        String property = entry.getKey();
        ExecutableElement autoValuePropertyMethod = getterToPropertyName.inverse().get(property);
        ExecutableElement propertyBuilderMethod = entry.getValue();
        PropertyBuilder propertyBuilder = new PropertyBuilder(
            autoValuePropertyMethod, propertyBuilderMethod, typeSimplifier);
        map.put(property, propertyBuilder);
      }
      return map.build();
    }
  }

  /**
   * Information about a property setter, referenced from the autovalue.vm template. A property
   * called foo (defined by a method {@code T foo()} or {@code T getFoo()}) can have a setter
   * method {@code foo(T)} or {@code setFoo(T)} that returns the builder type. Additionally, it
   * can have a setter with a type that can be copied to {@code T} through a {@code copyOf} method;
   * for example a property {@code foo} of type {@code ImmutableSet<String>} can be set with a
   * method {@code setFoo(Collection<String> foos)}.
   */
  public class PropertySetter {
    private final String name;
    private final String parameterTypeString;
    private final String copyFormat;

    public PropertySetter(
        ExecutableElement setter, TypeMirror propertyType, TypeSimplifier typeSimplifier) {
      this.name = setter.getSimpleName().toString();
      TypeMirror parameterType = Iterables.getOnlyElement(setter.getParameters()).asType();
      String simplifiedParameterType = typeSimplifier.simplify(parameterType);
      if (setter.isVarArgs()) {
        simplifiedParameterType = simplifiedParameterType.replaceAll("\\[\\]$", "...");
      }
      this.parameterTypeString = simplifiedParameterType;
      Types typeUtils = processingEnv.getTypeUtils();
      TypeMirror erasedPropertyType = typeUtils.erasure(propertyType);
      boolean sameType = typeUtils.isSameType(typeUtils.erasure(parameterType), erasedPropertyType);
      this.copyFormat = sameType
          ? "%s"
          : typeSimplifier.simplifyRaw(erasedPropertyType) + ".copyOf(%s)";
    }

    public String getName() {
      return name;
    }

    public String getParameterType() {
      return parameterTypeString;
    }

    public String copy(AutoValueProcessor.Property property) {
      return String.format(copyFormat, property);
    }
  }

  /**
   * Information about a property builder, referenced from the autovalue.vm template. A property
   * called foo (defined by a method foo() or getFoo()) can have a property builder called
   * fooBuilder(). The type of foo must be an immutable Guava type, like ImmutableSet, and
   * fooBuilder() must return the corresponding builder, like ImmutableSet.Builder.
   */
  public class PropertyBuilder {
    private final String builderType;
    private final String initializer;
    private final String copyAll;

    PropertyBuilder(
        ExecutableElement autoValuePropertyMethod,
        ExecutableElement propertyBuilderMethod,
        TypeSimplifier typeSimplifier) {
      String immutableType = typeSimplifier.simplify(autoValuePropertyMethod.getReturnType());
      int typeParamIndex = immutableType.indexOf('<');
      checkState(typeParamIndex > 0, immutableType);
      String rawImmutableType = immutableType.substring(0, typeParamIndex);
      this.builderType =
          rawImmutableType + ".Builder" + immutableType.substring(typeParamIndex);
      this.initializer = rawImmutableType + ".builder()";
      // TODO(emcmanus): clean up TypeSimplifier and remove this hack.
      // We want it to simplify com.google.common.collect.ImmutableSet.Builder<E>
      // the same way it would simplify com.google.common.collect.ImmutableSet<E>.
      // The issue is that getEnclosingElement tends to do the wrong thing in Eclipse
      // so we end up with ImmutableSet<E>.Builder<E>.
      TypeElement builderTypeElement = MoreElements.asType(
          processingEnv.getTypeUtils().asElement(propertyBuilderMethod.getReturnType()));
      Set<String> methodNames = Sets.newHashSet();
      for (ExecutableElement builderMethod :
          ElementFilter.methodsIn(builderTypeElement.getEnclosedElements())) {
        methodNames.add(builderMethod.getSimpleName().toString());
      }
      if (methodNames.contains("addAll")) {
        this.copyAll = "addAll";
      } else if (methodNames.contains("putAll")) {
        this.copyAll = "putAll";
      } else {
        throw new AssertionError("Builder contains neither addAll nor putAll: " + methodNames);
      }
    }

    /** The type of the builder, for example {@code ImmutableSet.Builder<String>}. */
    public String getBuilderType() {
      return builderType;
    }

    /** An initializer for the builder field, for example {@code ImmutableSet.builder()}. */
    public String getInitializer() {
      return initializer;
    }

    /**
     * The method to copy another immutable collection into this one. It is {@code copyAll} for
     * one-dimensional collections like {@code ImmutableList} and {@code ImmutableSet}, and it is
     * {@code putAll} for two-dimensional collections like {@code ImmutableMap} and
     * {@code ImmutableTable}.
     */
    public String getCopyAll() {
      return copyAll;
    }
  }

  /**
   * Returns a representation of the given {@code @AutoValue.Builder} class or interface. If the
   * class or interface has abstract methods that could not be part of any builder, emits error
   * messages and returns null.
   */
  private Optional<Builder> builderFrom(TypeElement builderTypeElement) {

    // We require the builder to have the same type parameters as the @AutoValue class, meaning the
    // same names and bounds. In principle the type parameters could have different names, but that
    // would be confusing, and our code would reject it anyway because it wouldn't consider that
    // the return type of Foo<U> build() was really the same as the declaration of Foo<T>. This
    // check produces a better error message in that case and similar ones.

    boolean ok = true;
    int nTypeParameters = autoValueClass.getTypeParameters().size();
    if (nTypeParameters != builderTypeElement.getTypeParameters().size()) {
      ok = false;
    } else {
      for (int i = 0; i < nTypeParameters; i++) {
        TypeParameterElement autoValueParam = autoValueClass.getTypeParameters().get(i);
        TypeParameterElement builderParam = builderTypeElement.getTypeParameters().get(i);
        if (!autoValueParam.getSimpleName().equals(builderParam.getSimpleName())) {
          ok = false;
          break;
        }
        Set<TypeMirror> autoValueBounds = new TypeMirrorSet(autoValueParam.getBounds());
        Set<TypeMirror> builderBounds = new TypeMirrorSet(builderParam.getBounds());
        if (!autoValueBounds.equals(builderBounds)) {
          ok = false;
          break;
        }
      }
    }
    if (!ok) {
      errorReporter.reportError(
          "Type parameters of " + builderTypeElement + " must have same names and bounds as "
              + "type parameters of " + autoValueClass, builderTypeElement);
      return Optional.absent();
    }
    return Optional.of(new Builder(builderTypeElement));
  }

<<<<<<< HEAD
  // Return a list of all abstract methods in the given TypeElement or inherited from ancestors.
  private List<ExecutableElement> abstractMethods(TypeElement typeElement) {
    List<ExecutableElement> methods = new ArrayList<ExecutableElement>();
    addAbstractMethods(typeElement.asType(), methods);
    return methods;
  }

  private void addAbstractMethods(TypeMirror typeMirror, List<ExecutableElement> abstractMethods) {
    if (typeMirror.getKind() != TypeKind.DECLARED) {
      return;
    }

    TypeElement typeElement = MoreTypes.asTypeElement(typeMirror);
    addAbstractMethods(typeElement.getSuperclass(), abstractMethods);
    for (TypeMirror interfaceMirror : typeElement.getInterfaces()) {
      addAbstractMethods(interfaceMirror, abstractMethods);
    }
    for (ExecutableElement method : ElementFilter.methodsIn(typeElement.getEnclosedElements())) {
      for (Iterator<ExecutableElement> it = abstractMethods.iterator(); it.hasNext(); ) {
        ExecutableElement maybeOverridden = it.next();
        if (processingEnv.getElementUtils().overrides(method, maybeOverridden, typeElement)) {
          it.remove();
        }
      }
=======
  // Return a set of all abstract methods in the given TypeElement or inherited from ancestors.
  private Set<ExecutableElement> abstractMethods(TypeElement typeElement) {
    Set<ExecutableElement> methods = getLocalAndInheritedMethods(
        typeElement, processingEnv.getElementUtils());
    ImmutableSet.Builder<ExecutableElement> abstractMethods = ImmutableSet.builder();
    for (ExecutableElement method : methods) {
>>>>>>> d22bdd85
      if (method.getModifiers().contains(Modifier.ABSTRACT)) {
        abstractMethods.add(method);
      }
    }
    return abstractMethods.build();
  }

  private String typeParamsString() {
    return TypeSimplifier.actualTypeParametersString(autoValueClass);
  }
}<|MERGE_RESOLUTION|>--- conflicted
+++ resolved
@@ -400,40 +400,13 @@
     }
     return Optional.of(new Builder(builderTypeElement));
   }
-
-<<<<<<< HEAD
-  // Return a list of all abstract methods in the given TypeElement or inherited from ancestors.
-  private List<ExecutableElement> abstractMethods(TypeElement typeElement) {
-    List<ExecutableElement> methods = new ArrayList<ExecutableElement>();
-    addAbstractMethods(typeElement.asType(), methods);
-    return methods;
-  }
-
-  private void addAbstractMethods(TypeMirror typeMirror, List<ExecutableElement> abstractMethods) {
-    if (typeMirror.getKind() != TypeKind.DECLARED) {
-      return;
-    }
-
-    TypeElement typeElement = MoreTypes.asTypeElement(typeMirror);
-    addAbstractMethods(typeElement.getSuperclass(), abstractMethods);
-    for (TypeMirror interfaceMirror : typeElement.getInterfaces()) {
-      addAbstractMethods(interfaceMirror, abstractMethods);
-    }
-    for (ExecutableElement method : ElementFilter.methodsIn(typeElement.getEnclosedElements())) {
-      for (Iterator<ExecutableElement> it = abstractMethods.iterator(); it.hasNext(); ) {
-        ExecutableElement maybeOverridden = it.next();
-        if (processingEnv.getElementUtils().overrides(method, maybeOverridden, typeElement)) {
-          it.remove();
-        }
-      }
-=======
+  
   // Return a set of all abstract methods in the given TypeElement or inherited from ancestors.
   private Set<ExecutableElement> abstractMethods(TypeElement typeElement) {
     Set<ExecutableElement> methods = getLocalAndInheritedMethods(
         typeElement, processingEnv.getElementUtils());
     ImmutableSet.Builder<ExecutableElement> abstractMethods = ImmutableSet.builder();
     for (ExecutableElement method : methods) {
->>>>>>> d22bdd85
       if (method.getModifiers().contains(Modifier.ABSTRACT)) {
         abstractMethods.add(method);
       }
